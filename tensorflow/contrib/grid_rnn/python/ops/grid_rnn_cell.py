--- conflicted
+++ resolved
@@ -98,35 +98,20 @@
 
         Note that if you use a custom RNNCell (with `cell_fn`), it is your
         responsibility to make sure the inner cell use `state_is_tuple=True`.
-<<<<<<< HEAD
-=======
 
       output_is_tuple: If True, the output is a tuple of the outputs of the
         recurrent dimensions. If False, they are concatenated along the
         column axis. The later behavior will soon be deprecated.
->>>>>>> 1a1bef74
-
-      output_is_tuple: If True, the output is a tuple of the outputs of the
-        recurrent dimensions. If False, they are concatenated along the
-        column axis. The later behavior will soon be deprecated.
-        
+
     Raises:
       TypeError: if cell_fn does not return an RNNCell instance.
     """
     if not state_is_tuple:
-<<<<<<< HEAD
-      logging.warning("%s: Using a concatenated state is slower and will "
-                      "soon be deprecated.  Use state_is_tuple=True.", self)
-    if not output_is_tuple:
-      logging.warning("%s: Using a concatenated output is slower and will"
-                      "soon be deprecated.  Use output_is_tuple=True.", self)
-=======
       logging.warning('%s: Using a concatenated state is slower and will '
                       'soon be deprecated.  Use state_is_tuple=True.', self)
     if not output_is_tuple:
       logging.warning('%s: Using a concatenated output is slower and will'
                       'soon be deprecated.  Use output_is_tuple=True.', self)
->>>>>>> 1a1bef74
 
     if num_dims < 1:
       raise ValueError('dims must be >= 1: {}'.format(num_dims))
@@ -141,13 +126,7 @@
 
     if cell_fn is None:
       my_cell_fn = functools.partial(
-<<<<<<< HEAD
-        rnn.LSTMCell,
-        num_units=num_units,
-        state_is_tuple=state_is_tuple)
-=======
           rnn.LSTMCell, num_units=num_units, state_is_tuple=state_is_tuple)
->>>>>>> 1a1bef74
     else:
       my_cell_fn = lambda: cell_fn(num_units)
     if tied:
@@ -155,14 +134,8 @@
     else:
       self._cells = [my_cell_fn() for _ in range(num_dims)]
     if not isinstance(self._cells[0], rnn.RNNCell):
-<<<<<<< HEAD
-      raise TypeError(
-        'cell_fn must return an RNNCell instance, saw: %s'
-        % type(self._cells[0]))
-=======
       raise TypeError('cell_fn must return an RNNCell instance, saw: %s' %
                       type(self._cells[0]))
->>>>>>> 1a1bef74
 
     if self._output_is_tuple:
       self._output_size = tuple(self._cells[0].output_size
@@ -225,30 +198,15 @@
       if self._output_is_tuple:
         output = tuple(output_tensors)
       else:
-<<<<<<< HEAD
-        if len(output_tensors) == 0:
-          output = array_ops.zeros([0, 0], dtype)
-        else:
-          output = array_ops.concat(output_tensors, 1)
-=======
         if output_tensors:
           output = array_ops.concat(output_tensors, 1)
         else:
           output = array_ops.zeros([0, 0], dtype)
->>>>>>> 1a1bef74
 
       if self._state_is_tuple:
         states = tuple(new_state[i] for i in self._config.recurrents)
       else:
         # concat each state first, then flatten the whole thing
-<<<<<<< HEAD
-        state_tensors = [x for i in self._config.recurrents
-                         for x in new_state[i]]
-        if len(state_tensors) == 0:
-          states = array_ops.zeros([0, 0], dtype)
-        else:
-          states = array_ops.concat(state_tensors, 1)
-=======
         state_tensors = [
             x for i in self._config.recurrents for x in new_state[i]
         ]
@@ -256,14 +214,10 @@
           states = array_ops.concat(state_tensors, 1)
         else:
           states = array_ops.zeros([0, 0], dtype)
->>>>>>> 1a1bef74
 
     return output, states
 
   def _extract_states(self, state):
-<<<<<<< HEAD
-    """Extract the cell and previous output tensors from the given state
-=======
     """Extract the cell and previous output tensors from the given state.
 
     Args:
@@ -274,7 +228,6 @@
 
     Raises:
       ValueError: If len(self._config.recurrents) != len(state).
->>>>>>> 1a1bef74
     """
     conf = self._config
 
@@ -292,13 +245,8 @@
 
     if self._state_is_tuple:
       if len(conf.recurrents) != len(state):
-<<<<<<< HEAD
-        raise ValueError("Expected state as a tuple of {} "
-                         "element".format(len(conf.recurrents)))
-=======
         raise ValueError('Expected state as a tuple of {} '
                          'element'.format(len(conf.recurrents)))
->>>>>>> 1a1bef74
 
       for recurrent_dim, recurrent_state in zip(conf.recurrents, state):
         if cell_output_size > 0:
@@ -306,45 +254,20 @@
         else:
           m_prev[recurrent_dim] = recurrent_state
     else:
-<<<<<<< HEAD
-      for recurrent_dim, start_idx in zip(conf.recurrents, range(
-          0, self.state_size, total_cell_state_size)):
-=======
       for recurrent_dim, start_idx in zip(conf.recurrents,
                                           range(0, self.state_size,
                                                 total_cell_state_size)):
->>>>>>> 1a1bef74
         if cell_output_size > 0:
           c_prev[recurrent_dim] = array_ops.slice(state, [0, start_idx],
                                                   [-1, conf.num_units])
           m_prev[recurrent_dim] = array_ops.slice(
-<<<<<<< HEAD
-            state, [0, start_idx + conf.num_units], [-1, cell_output_size])
-=======
               state, [0, start_idx + conf.num_units], [-1, cell_output_size])
->>>>>>> 1a1bef74
         else:
           m_prev[recurrent_dim] = array_ops.slice(state, [0, start_idx],
                                                   [-1, conf.num_units])
     return c_prev, m_prev, cell_output_size
 
   def _project_input(self, inputs, c_prev, m_prev, with_c):
-<<<<<<< HEAD
-    """Fills in c_prev and m_prev with projected input, for input dimensions
-    """
-    conf = self._config
-
-    if (inputs is not None and inputs.get_shape().with_rank(2)[1].value > 0
-        and len(conf.inputs) > 0):
-      if isinstance(inputs, tuple):
-        if len(conf.inputs) != len(inputs):
-          raise ValueError("Expect inputs as a tuple of {} "
-                           "tensors".format(len(conf.inputs)))
-        input_splits = inputs
-      else:
-        input_splits = array_ops.split(
-          value=inputs, num_or_size_splits=len(conf.inputs), axis=1)
-=======
     """Fills in c_prev and m_prev with projected input, for input dimensions.
 
     Args:
@@ -368,30 +291,16 @@
       else:
         input_splits = array_ops.split(
             value=inputs, num_or_size_splits=len(conf.inputs), axis=1)
->>>>>>> 1a1bef74
       input_sz = input_splits[0].get_shape().with_rank(2)[1].value
 
       for i, j in enumerate(conf.inputs):
         input_project_m = vs.get_variable(
-<<<<<<< HEAD
-          'project_m_{}'.format(j), [input_sz, conf.num_units],
-          dtype=inputs.dtype)
-=======
             'project_m_{}'.format(j), [input_sz, conf.num_units],
             dtype=inputs.dtype)
->>>>>>> 1a1bef74
         m_prev[j] = math_ops.matmul(input_splits[i], input_project_m)
 
         if with_c:
           input_project_c = vs.get_variable(
-<<<<<<< HEAD
-            'project_c_{}'.format(j), [input_sz, conf.num_units],
-            dtype=inputs.dtype)
-          c_prev[j] = math_ops.matmul(input_splits[i], input_project_c)
-
-  def _cell_state_size(self):
-    """Total size of the state of the inner cell used in this grid
-=======
               'project_c_{}'.format(j), [input_sz, conf.num_units],
               dtype=inputs.dtype)
           c_prev[j] = math_ops.matmul(input_splits[i], input_project_c)
@@ -401,7 +310,6 @@
 
     Returns:
       Total size of the state of the inner cell.
->>>>>>> 1a1bef74
     """
     state_sizes = self._cells[0].state_size
     if isinstance(state_sizes, tuple):
@@ -418,12 +326,6 @@
 
   def __init__(self, num_units, state_is_tuple=True, output_is_tuple=True):
     super(Grid1BasicRNNCell, self).__init__(
-<<<<<<< HEAD
-      num_units=num_units, num_dims=1,
-      input_dims=0, output_dims=0, priority_dims=0, tied=False,
-      cell_fn=lambda n: rnn.BasicRNNCell(num_units=n),
-      state_is_tuple=state_is_tuple, output_is_tuple=output_is_tuple)
-=======
         num_units=num_units,
         num_dims=1,
         input_dims=0,
@@ -433,7 +335,6 @@
         cell_fn=lambda n: rnn.BasicRNNCell(num_units=n),
         state_is_tuple=state_is_tuple,
         output_is_tuple=output_is_tuple)
->>>>>>> 1a1bef74
 
 
 class Grid2BasicRNNCell(GridRNNCell):
@@ -446,17 +347,6 @@
   specified.
   """
 
-<<<<<<< HEAD
-  def __init__(self, num_units, tied=False, non_recurrent_fn=None,
-               state_is_tuple=True, output_is_tuple=True):
-    super(Grid2BasicRNNCell, self).__init__(
-      num_units=num_units, num_dims=2,
-      input_dims=0, output_dims=0, priority_dims=0, tied=tied,
-      non_recurrent_dims=None if non_recurrent_fn is None else 0,
-      cell_fn=lambda n: rnn.BasicRNNCell(num_units=n),
-      non_recurrent_fn=non_recurrent_fn,
-      state_is_tuple=state_is_tuple, output_is_tuple=output_is_tuple)
-=======
   def __init__(self,
                num_units,
                tied=False,
@@ -475,22 +365,11 @@
         non_recurrent_fn=non_recurrent_fn,
         state_is_tuple=state_is_tuple,
         output_is_tuple=output_is_tuple)
->>>>>>> 1a1bef74
 
 
 class Grid1BasicLSTMCell(GridRNNCell):
   """1D BasicLSTM cell."""
 
-<<<<<<< HEAD
-  def __init__(self, num_units, forget_bias=1,
-               state_is_tuple=True, output_is_tuple=True):
-    super(Grid1BasicLSTMCell, self).__init__(
-      num_units=num_units, num_dims=1,
-      input_dims=0, output_dims=0, priority_dims=0, tied=False,
-      cell_fn=lambda n: rnn.BasicLSTMCell(
-        num_units=n, forget_bias=forget_bias),
-      state_is_tuple=state_is_tuple, output_is_tuple=output_is_tuple)
-=======
   def __init__(self,
                num_units,
                forget_bias=1,
@@ -508,7 +387,6 @@
         cell_fn=cell_fn,
         state_is_tuple=state_is_tuple,
         output_is_tuple=output_is_tuple)
->>>>>>> 1a1bef74
 
 
 class Grid2BasicLSTMCell(GridRNNCell):
@@ -528,16 +406,6 @@
                forget_bias=1,
                state_is_tuple=True,
                output_is_tuple=True):
-<<<<<<< HEAD
-    super(Grid2BasicLSTMCell, self).__init__(
-      num_units=num_units, num_dims=2,
-      input_dims=0, output_dims=0, priority_dims=0, tied=tied,
-      non_recurrent_dims=None if non_recurrent_fn is None else 0,
-      cell_fn=lambda n: rnn.BasicLSTMCell(
-        num_units=n, forget_bias=forget_bias),
-      non_recurrent_fn=non_recurrent_fn,
-      state_is_tuple=state_is_tuple, output_is_tuple=output_is_tuple)
-=======
     def cell_fn(n):
       return rnn.BasicLSTMCell(num_units=n, forget_bias=forget_bias)
     super(Grid2BasicLSTMCell, self).__init__(
@@ -552,7 +420,6 @@
         non_recurrent_fn=non_recurrent_fn,
         state_is_tuple=state_is_tuple,
         output_is_tuple=output_is_tuple)
->>>>>>> 1a1bef74
 
 
 class Grid1LSTMCell(GridRNNCell):
@@ -562,17 +429,6 @@
   specify the forget bias and enabling peepholes.
   """
 
-<<<<<<< HEAD
-  def __init__(self, num_units, use_peepholes=False, forget_bias=1.0,
-               state_is_tuple=True, output_is_tuple=True):
-    super(Grid1LSTMCell, self).__init__(
-      num_units=num_units, num_dims=1,
-      input_dims=0, output_dims=0, priority_dims=0,
-      cell_fn=lambda n: rnn.LSTMCell(
-        num_units=n, use_peepholes=use_peepholes,
-        forget_bias=forget_bias),
-      state_is_tuple=state_is_tuple, output_is_tuple=output_is_tuple)
-=======
   def __init__(self,
                num_units,
                use_peepholes=False,
@@ -593,7 +449,6 @@
         cell_fn=cell_fn,
         state_is_tuple=state_is_tuple,
         output_is_tuple=output_is_tuple)
->>>>>>> 1a1bef74
 
 
 class Grid2LSTMCell(GridRNNCell):
@@ -613,17 +468,6 @@
                forget_bias=1.0,
                state_is_tuple=True,
                output_is_tuple=True):
-<<<<<<< HEAD
-    super(Grid2LSTMCell, self).__init__(
-      num_units=num_units, num_dims=2,
-      input_dims=0, output_dims=0, priority_dims=0, tied=tied,
-      non_recurrent_dims=None if non_recurrent_fn is None else 0,
-      cell_fn=lambda n: rnn.LSTMCell(
-        num_units=n, forget_bias=forget_bias,
-        use_peepholes=use_peepholes),
-      non_recurrent_fn=non_recurrent_fn,
-      state_is_tuple=state_is_tuple, output_is_tuple=output_is_tuple)
-=======
 
     def cell_fn(n):
       return rnn.LSTMCell(
@@ -641,7 +485,6 @@
         non_recurrent_fn=non_recurrent_fn,
         state_is_tuple=state_is_tuple,
         output_is_tuple=output_is_tuple)
->>>>>>> 1a1bef74
 
 
 class Grid3LSTMCell(GridRNNCell):
@@ -662,17 +505,6 @@
                forget_bias=1.0,
                state_is_tuple=True,
                output_is_tuple=True):
-<<<<<<< HEAD
-    super(Grid3LSTMCell, self).__init__(
-      num_units=num_units, num_dims=3,
-      input_dims=0, output_dims=0, priority_dims=0, tied=tied,
-      non_recurrent_dims=None if non_recurrent_fn is None else 0,
-      cell_fn=lambda n: rnn.LSTMCell(
-        num_units=n, forget_bias=forget_bias,
-        use_peepholes=use_peepholes),
-      non_recurrent_fn=non_recurrent_fn,
-      state_is_tuple=state_is_tuple, output_is_tuple=output_is_tuple)
-=======
 
     def cell_fn(n):
       return rnn.LSTMCell(
@@ -690,7 +522,6 @@
         non_recurrent_fn=non_recurrent_fn,
         state_is_tuple=state_is_tuple,
         output_is_tuple=output_is_tuple)
->>>>>>> 1a1bef74
 
 
 class Grid2GRUCell(GridRNNCell):
@@ -702,17 +533,6 @@
     specified.
   """
 
-<<<<<<< HEAD
-  def __init__(self, num_units, tied=False, non_recurrent_fn=None,
-               state_is_tuple=True, output_is_tuple=True):
-    super(Grid2GRUCell, self).__init__(
-      num_units=num_units, num_dims=2,
-      input_dims=0, output_dims=0, priority_dims=0, tied=tied,
-      non_recurrent_dims=None if non_recurrent_fn is None else 0,
-      cell_fn=lambda n: rnn.GRUCell(num_units=n),
-      non_recurrent_fn=non_recurrent_fn,
-      state_is_tuple=state_is_tuple, output_is_tuple=output_is_tuple)
-=======
   def __init__(self,
                num_units,
                tied=False,
@@ -731,20 +551,13 @@
         non_recurrent_fn=non_recurrent_fn,
         state_is_tuple=state_is_tuple,
         output_is_tuple=output_is_tuple)
->>>>>>> 1a1bef74
 
 
 # Helpers
 
-<<<<<<< HEAD
-_GridRNNDimension = namedtuple(
-  '_GridRNNDimension',
-  ['idx', 'is_input', 'is_output', 'is_priority', 'non_recurrent_fn'])
-=======
 _GridRNNDimension = namedtuple('_GridRNNDimension', [
     'idx', 'is_input', 'is_output', 'is_priority', 'non_recurrent_fn'
 ])
->>>>>>> 1a1bef74
 
 _GridRNNConfig = namedtuple('_GridRNNConfig',
                             ['num_dims', 'dims', 'inputs', 'outputs',
@@ -773,15 +586,6 @@
   rnn_dims = []
   for i in range(num_dims):
     rnn_dims.append(
-<<<<<<< HEAD
-      _GridRNNDimension(
-        idx=i,
-        is_input=(i in input_dims),
-        is_output=(i in output_dims),
-        is_priority=(i in priority_dims),
-        non_recurrent_fn=non_recurrent_fn if i in non_recurrent_dims else
-        None))
-=======
         _GridRNNDimension(
             idx=i,
             is_input=(i in input_dims),
@@ -789,17 +593,16 @@
             is_priority=(i in priority_dims),
             non_recurrent_fn=non_recurrent_fn
             if i in non_recurrent_dims else None))
->>>>>>> 1a1bef74
   return _GridRNNConfig(
-    num_dims=num_dims,
-    dims=rnn_dims,
-    inputs=input_dims,
-    outputs=output_dims,
-    recurrents=[x for x in range(num_dims) if x not in non_recurrent_dims],
-    priority=priority_dims,
-    non_priority=[x for x in range(num_dims) if x not in priority_dims],
-    tied=tied,
-    num_units=num_units)
+      num_dims=num_dims,
+      dims=rnn_dims,
+      inputs=input_dims,
+      outputs=output_dims,
+      recurrents=[x for x in range(num_dims) if x not in non_recurrent_dims],
+      priority=priority_dims,
+      non_priority=[x for x in range(num_dims) if x not in priority_dims],
+      tied=tied,
+      num_units=num_units)
 
 
 def _propagate(dim_indices, conf, cells, c_prev, m_prev, new_output, new_state,
@@ -825,13 +628,8 @@
     cell_inputs = array_ops.zeros([m_prev[0].get_shape().as_list()[0], 0],
                                   m_prev[0].dtype)
 
-<<<<<<< HEAD
-  last_dim_output = (new_output[-1] if new_output[-1] is not None
-                     else m_prev[-1])
-=======
   last_dim_output = (new_output[-1]
                      if new_output[-1] is not None else m_prev[-1])
->>>>>>> 1a1bef74
 
   for i in dim_indices:
     d = conf.dims[i]
@@ -846,21 +644,12 @@
           vs.get_variable_scope().reuse_variables()
 
         new_output[d.idx] = layers.fully_connected(
-<<<<<<< HEAD
-          linear_args,
-          num_outputs=conf.num_units,
-          activation_fn=d.non_recurrent_fn,
-          weights_initializer=vs.get_variable_scope().initializer or
-                              layers.initializers.xavier_initializer,
-          weights_regularizer=vs.get_variable_scope().regularizer)
-=======
             linear_args,
             num_outputs=conf.num_units,
             activation_fn=d.non_recurrent_fn,
             weights_initializer=(vs.get_variable_scope().initializer or
                                  layers.initializers.xavier_initializer),
             weights_regularizer=vs.get_variable_scope().regularizer)
->>>>>>> 1a1bef74
     else:
       if c_prev[i] is not None:
         cell_state = (c_prev[i], last_dim_output)
