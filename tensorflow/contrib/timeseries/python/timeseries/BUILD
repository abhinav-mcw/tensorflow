load("//tensorflow:tensorflow.bzl", "py_test")

package(
    default_visibility = [
        "//tensorflow:internal",
    ],
)

licenses(["notice"])  # Apache 2.0

exports_files(["LICENSE"])

py_library(
    name = "py_init",
    srcs = [
        "__init__.py",
    ],
    srcs_version = "PY2AND3",
    deps = [
        ":ar_model",
        ":estimators",
        ":feature_keys",
        ":input_pipeline",
        ":saved_model_utils",
    ],
)

py_library(
    name = "feature_keys",
    srcs = [
        "feature_keys.py",
    ],
    srcs_version = "PY2AND3",
    deps = ["//tensorflow/python/saved_model:signature_constants"],
)

py_library(
    name = "saved_model_utils",
    srcs = [
        "saved_model_utils.py",
    ],
    srcs_version = "PY2AND3",
    deps = [
        ":feature_keys",
        ":head",
        ":input_pipeline",
        ":model_utils",
        "//tensorflow/python:util",
    ],
)

py_library(
    name = "model",
    srcs = [
        "model.py",
    ],
    srcs_version = "PY2AND3",
    deps = [
        ":feature_keys",
        ":math_utils",
        "//tensorflow/contrib/layers:layers_py",
        "//tensorflow/python:array_ops",
        "//tensorflow/python:control_flow_ops",
        "//tensorflow/python:dtypes",
        "//tensorflow/python:framework_ops",
        "//tensorflow/python:math_ops",
        "//tensorflow/python:tensor_array_ops",
        "//tensorflow/python:util",
        "//tensorflow/python:variable_scope",
    ],
)

py_library(
    name = "estimators",
    srcs = [
        "estimators.py",
    ],
    srcs_version = "PY2AND3",
    deps = [
        ":ar_model",
        ":feature_keys",
        ":head",
        ":math_utils",
        ":state_management",
        "//tensorflow/contrib/timeseries/python/timeseries/state_space_models:filtering_postprocessor",
        "//tensorflow/contrib/timeseries/python/timeseries/state_space_models:state_space_model",
        "//tensorflow/contrib/timeseries/python/timeseries/state_space_models:structural_ensemble",
        "//tensorflow/python:array_ops",
        "//tensorflow/python:dtypes",
        "//tensorflow/python:framework_ops",
        "//tensorflow/python:tensor_shape",
        "//tensorflow/python:training",
        "//tensorflow/python/estimator:estimator_py",
        "//tensorflow/python/estimator:export",
    ],
)

py_test(
    name = "estimators_test",
    timeout = "long",
    srcs = [
        "estimators_test.py",
    ],
    srcs_version = "PY2AND3",
    tags = [
        "no_pip_gpu",  # b/63391119
        "nomsan",  # Takes too long to run.
        "notsan",  # b/67865658
    ],
    deps = [
        ":ar_model",
        ":estimators",
        ":feature_keys",
        ":input_pipeline",
        ":saved_model_utils",
        "//tensorflow/python:client_testlib",
        "//tensorflow/python:dtypes",
        "//tensorflow/python:framework_ops",
        "//tensorflow/python:session",
        "//tensorflow/python/estimator:estimator_py",
        "//tensorflow/python/saved_model:loader",
        "//tensorflow/python/saved_model:tag_constants",
        "//third_party/py/numpy",
    ],
)

py_library(
    name = "head",
    srcs = [
        "head.py",
    ],
    srcs_version = "PY2AND3",
    deps = [
        ":feature_keys",
        "//tensorflow/contrib/framework:framework_py",
        "//tensorflow/contrib/layers:layers_py",
        "//tensorflow/python:array_ops",
        "//tensorflow/python:control_flow_ops",
        "//tensorflow/python:dtypes",
        "//tensorflow/python:framework_ops",
        "//tensorflow/python:math_ops",
        "//tensorflow/python:state_ops",
        "//tensorflow/python:summary",
        "//tensorflow/python:util",
        "//tensorflow/python:variable_scope",
        "//tensorflow/python/estimator:estimator_py",
        "//tensorflow/python/estimator:export",
        "//tensorflow/python/estimator:head",
        "//tensorflow/python/estimator:metric_keys",
    ],
)

py_test(
    name = "head_test",
    srcs = [
        "head_test.py",
    ],
    srcs_version = "PY2AND3",
    tags = ["no_pip_gpu"],  # b/63391119
    deps = [
        ":feature_keys",
        ":head",
        ":model",
        ":state_management",
        "//tensorflow/python:array_ops",
        "//tensorflow/python:client_testlib",
        "//tensorflow/python:dtypes",
        "//tensorflow/python:framework_ops",
        "//tensorflow/python:math_ops",
        "//tensorflow/python:metrics",
        "//tensorflow/python:training",
        "//tensorflow/python:variables",
        "//tensorflow/python/estimator:estimator_py",
    ],
)

py_library(
    name = "model_utils",
    srcs = [
        "model_utils.py",
    ],
    srcs_version = "PY2AND3",
    deps = [
        ":feature_keys",
        "//tensorflow/python:dtypes",
        "//tensorflow/python:framework_ops",
        "//tensorflow/python:init_ops",
        "//tensorflow/python:nn_ops",
        "//tensorflow/python:variable_scope",
        "//third_party/py/numpy",
    ],
)

py_test(
    name = "model_utils_test",
    srcs = [
        "model_utils_test.py",
    ],
    srcs_version = "PY2AND3",
    tags = [
        "no_pip_gpu",  # b/63391119
    ],
    deps = [
        ":model_utils",
        "//tensorflow/python:array_ops",
        "//tensorflow/python:client_testlib",
    ],
)

py_library(
    name = "state_management",
    srcs = [
        "state_management.py",
    ],
    srcs_version = "PY2AND3",
    deps = [
        ":feature_keys",
        ":math_utils",
        ":model",
        "//tensorflow/python:array_ops",
        "//tensorflow/python:dtypes",
        "//tensorflow/python:framework_ops",
        "//tensorflow/python:math_ops",
        "//tensorflow/python:util",
        "//tensorflow/python/estimator:estimator_py",
    ],
)

py_test(
    name = "state_management_test",
    srcs = [
        "state_management_test.py",
    ],
    srcs_version = "PY2AND3",
    tags = [
        "no_pip",  # b/64527635
        "no_pip_gpu",  # b/63391119
    ],
    deps = [
        ":feature_keys",
        ":input_pipeline",
        ":math_utils",
        ":model",
        ":state_management",
        ":test_utils",
        "//tensorflow/python:array_ops",
        "//tensorflow/python:client_testlib",
        "//tensorflow/python:constant_op",
        "//tensorflow/python:dtypes",
        "//tensorflow/python:framework_ops",
        "//tensorflow/python:init_ops",
        "//tensorflow/python:math_ops",
        "//tensorflow/python:training",
        "//tensorflow/python:util",
        "//tensorflow/python:variable_scope",
        "//tensorflow/python:variables",
        "//tensorflow/python/estimator:estimator_py",
        "//third_party/py/numpy",
    ],
)

py_library(
    name = "input_pipeline",
    srcs = [
        "input_pipeline.py",
    ],
    srcs_version = "PY2AND3",
    deps = [
        ":feature_keys",
        ":model_utils",
        "//tensorflow/python:array_ops",
        "//tensorflow/python:constant_op",
        "//tensorflow/python:control_flow_ops",
        "//tensorflow/python:dtypes",
        "//tensorflow/python:framework_ops",
        "//tensorflow/python:io_ops",
        "//tensorflow/python:math_ops",
        "//tensorflow/python:nn",
        "//tensorflow/python:parsing_ops",
        "//tensorflow/python:random_ops",
        "//tensorflow/python:state_ops",
        "//tensorflow/python:tensor_array_ops",
        "//tensorflow/python:tensor_shape",
        "//tensorflow/python:training",
        "//tensorflow/python:util",
        "//tensorflow/python:variable_scope",
        "//tensorflow/python/estimator:estimator_py",
        "//third_party/py/numpy",
    ],
)

py_test(
    name = "input_pipeline_test",
    srcs = [
        "input_pipeline_test.py",
    ],
    srcs_version = "PY2AND3",
    tags = [
        "no_oss",  # b/63709811
        "no_pip",  # b/63709811
        "no_pip_gpu",  # b/63391119
    ],
    deps = [
        ":feature_keys",
        ":input_pipeline",
        ":test_utils",
        "//tensorflow/python:client_testlib",
        "//tensorflow/python:errors",
        "//tensorflow/python:training",
        "//tensorflow/python:variables",
        "//third_party/py/numpy",
    ],
)

py_library(
    name = "test_utils",
    srcs = [
        "test_utils.py",
    ],
    srcs_version = "PY2AND3",
    tags = ["no_pip"],
    deps = [
        ":estimators",
        ":feature_keys",
        ":input_pipeline",
        ":state_management",
        "//tensorflow/python:array_ops",
        "//tensorflow/python:framework_ops",
        "//tensorflow/python:math_ops",
        "//tensorflow/python:platform",
        "//tensorflow/python:random_seed",
        "//tensorflow/python:session",
        "//tensorflow/python:training",
        "//tensorflow/python:util",
        "//tensorflow/python:variables",
        "//tensorflow/python/estimator:estimator_py",
    ],
)

py_library(
    name = "ar_model",
    srcs = [
        "ar_model.py",
    ],
    srcs_version = "PY2AND3",
    deps = [
        ":feature_keys",
        ":model",
        ":model_utils",
        "//tensorflow/contrib/distributions:distributions_py",
        "//tensorflow/python:array_ops",
        "//tensorflow/python:check_ops",
        "//tensorflow/python:constant_op",
        "//tensorflow/python:control_flow_ops",
        "//tensorflow/python:dtypes",
        "//tensorflow/python:framework_ops",
        "//tensorflow/python:init_ops",
        "//tensorflow/python:math_ops",
        "//tensorflow/python:nn_ops",
        "//tensorflow/python:tensor_array_ops",
        "//tensorflow/python:variable_scope",
        "//tensorflow/python/estimator:estimator_py",
    ],
)

py_test(
    name = "ar_model_test",
    timeout = "long",  # Moderate but for asan
    srcs = [
        "ar_model_test.py",
    ],
    srcs_version = "PY2AND3",
    tags = ["notsan"],
    deps = [
        ":ar_model",
        ":estimators",
        ":feature_keys",
        ":input_pipeline",
        ":test_utils",
        "//tensorflow/python:array_ops",
        "//tensorflow/python:client_testlib",
        "//tensorflow/python:framework_ops",
        "//tensorflow/python:platform",
        "//tensorflow/python:session",
        "//tensorflow/python:training",
        "//tensorflow/python:variable_scope",
        "//tensorflow/python:variables",
        "//tensorflow/python/estimator:estimator_py",
        "//third_party/py/numpy",
    ],
)

py_library(
    name = "math_utils",
    srcs = [
        "math_utils.py",
    ],
    srcs_version = "PY2AND3",
    deps = [
        ":feature_keys",
        "//tensorflow/contrib/layers:layers_py",
        "//tensorflow/contrib/lookup:lookup_py",
        "//tensorflow/python:array_ops",
        "//tensorflow/python:constant_op",
        "//tensorflow/python:control_flow_ops",
        "//tensorflow/python:dtypes",
        "//tensorflow/python:framework_ops",
        "//tensorflow/python:functional_ops",
        "//tensorflow/python:init_ops",
        "//tensorflow/python:linalg_ops",
        "//tensorflow/python:math_ops",
        "//tensorflow/python:nn",
        "//tensorflow/python:state_ops",
        "//tensorflow/python:tensor_shape",
        "//tensorflow/python:util",
        "//tensorflow/python:variable_scope",
    ],
)

py_test(
    name = "math_utils_test",
    srcs = [
        "math_utils_test.py",
    ],
    srcs_version = "PY2AND3",
    tags = [
        "no_pip_gpu",  # b/63391119
<<<<<<< HEAD
        "no_windows",  # TODO: needs investigation on Windows
        "nomsan",
=======
>>>>>>> f249d55f
    ],
    deps = [
        ":feature_keys",
        ":input_pipeline",
        ":math_utils",
        "//tensorflow/python:array_ops",
        "//tensorflow/python:client_testlib",
        "//tensorflow/python:constant_op",
        "//tensorflow/python:dtypes",
        "//tensorflow/python:framework_ops",
        "//tensorflow/python:training",
        "//tensorflow/python:variables",
        "//third_party/py/numpy",
    ],
)

filegroup(
    name = "all_files",
    srcs = glob(
        ["**/*"],
        exclude = [
            "**/METADATA",
            "**/OWNERS",
        ],
    ),
    visibility = ["//tensorflow:__subpackages__"],
)<|MERGE_RESOLUTION|>--- conflicted
+++ resolved
@@ -425,11 +425,7 @@
     srcs_version = "PY2AND3",
     tags = [
         "no_pip_gpu",  # b/63391119
-<<<<<<< HEAD
         "no_windows",  # TODO: needs investigation on Windows
-        "nomsan",
-=======
->>>>>>> f249d55f
     ],
     deps = [
         ":feature_keys",
