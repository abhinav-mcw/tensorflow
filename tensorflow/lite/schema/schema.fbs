--- conflicted
+++ resolved
@@ -931,15 +931,13 @@
   padding:Padding;
   stride_w:int;
   stride_h:int;
-<<<<<<< HEAD
-  // Parameters for TransposeConv version 4 or above.
+
+  // Parameters supported by version 4:
+  fused_activation_function:ActivationFunctionType = NONE;
+
+  // Parameters for TransposeConv version 5 or above.
   // If set, use this for bias and accumulator.
   quantized_bias_type: TensorType;
-=======
-
-  // Parameters supported by version 4:
-  fused_activation_function:ActivationFunctionType = NONE;
->>>>>>> ac901672
 }
 
 table ExpandDimsOptions {
