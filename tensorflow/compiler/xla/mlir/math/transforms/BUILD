--- conflicted
+++ resolved
@@ -1,10 +1,6 @@
 load("//tensorflow/tsl/platform:rules_cc.bzl", "cc_library")
-<<<<<<< HEAD
-load("//tensorflow/tsl:tsl.default.bzl", "get_compatible_with_cloud")
+load("//tensorflow/tsl:tsl.default.bzl", "get_compatible_with_portable")
 load("//tensorflow/tsl/platform:build_config.bzl", "if_llvm_x86_available")
-=======
-load("//tensorflow/tsl:tsl.default.bzl", "get_compatible_with_portable")
->>>>>>> 3e3e3cab
 load("@llvm-project//mlir:tblgen.bzl", "gentbl_cc_library")
 
 package(
@@ -37,12 +33,8 @@
         "math_optimization.cc",
     ],
     hdrs = ["passes.h"],
-<<<<<<< HEAD
-    compatible_with = get_compatible_with_cloud(),
+    compatible_with = get_compatible_with_portable(),
     defines = if_llvm_x86_available(["TF_LLVM_X86_AVAILABLE=1"]),
-=======
-    compatible_with = get_compatible_with_portable(),
->>>>>>> 3e3e3cab
     deps = [
         ":passes_inc_gen",
         "@llvm-project//mlir:ArithDialect",
